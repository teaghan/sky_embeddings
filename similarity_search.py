import argparse
import os
import configparser
import torch
import numpy as np
import ast

from utils.misc import str2bool, h5_snr
<<<<<<< HEAD
from utils.mim_vit import build_model
from utils.dataloaders import build_unions_dataloader
=======
from utils.mim_vit import build_model as build_mim
from utils.vit import build_model as build_vit
from utils.dataloaders import build_h5_dataloader
>>>>>>> 20d1bc37
from utils.plotting_fns import display_images, plot_dual_histogram, normalize_images
from utils.eval_fns import mae_latent
from utils.similarity import mae_simsearch, compute_similarity

def parseArguments():
    # Create argument parser
    parser = argparse.ArgumentParser('Similarity searching.', add_help=False)

    # Positional mandatory arguments
<<<<<<< HEAD
    parser.add_argument("-model_name", help="Name of model.", type=str, 
                        default='mim_73_unions') 
    
    # Optional arguments
    parser.add_argument("-tgt_fn", "--target_fn", 
                        type=str, default='dr5_eval_set_dwarfs_only.h5')
    parser.add_argument("-tst_fn", "--test_fn", #  make a larget set here or stream 
                        type=str, default='dr5_eval_set_dwarfs_class.h5') # add validation set with known dwarfs here? --> take some out from train --> make larger set for sure when done debuging  
=======
    parser.add_argument("model_name", help="Name of model.", type=str)

    # Optional arguments
    parser.add_argument("-tgt_fn", "--target_fn", 
                        type=str, default='HSC_dud_dwarf_galaxy_calexp_GIRYZ7610_64.h5')
    parser.add_argument("-tst_fn", "--test_fn", 
                        type=str, default='HSC_dud_unknown_calexp_GIRYZ7610_64.h5')
>>>>>>> 20d1bc37
    parser.add_argument("-tgt_i", "--target_indices", 
                        default='[1,2]')
    parser.add_argument("-aug", "--augment_targets", 
                        type=str, default='True')
    parser.add_argument("-mp", "--max_pool", 
                        type=str, default='True')
    parser.add_argument("-ct", "--cls_token", 
                        type=str, default='False')
    parser.add_argument("-snr", "--snr_range", 
                        default='[2,7]')
    parser.add_argument("-bs", "--batch_size", 
                        type=int, default=1)
    parser.add_argument("-m", "--metric", 
                        type=str, default='cosine')
    parser.add_argument("-c", "--combine", 
                        type=str, default='min')
    parser.add_argument("-dc", "--display_channel", 
                        type=int, default=2)
    parser.add_argument("-np", "--n_plot", 
                        type=int, default=25)
    parser.add_argument("-ns", "--n_save", 
                        type=int, default=25)
    
    # Alternative data directory than sky_embeddings/data/
    parser.add_argument("-dd", "--data_dir", 
                        help="Data directory", 
                        type=str, default='/home/a4ferrei/scratch/data/')
    
    return parser

# Load arguments
args = parseArguments()
args = args.parse_args()
model_name = args.model_name
target_fn = args.target_fn
test_fn = args.test_fn
if args.target_indices!='None':
    target_indices = ast.literal_eval(args.target_indices)
else:
    target_indices = None
augment_targets = str2bool(args.augment_targets)
max_pool = str2bool(args.max_pool)
cls_token = str2bool(args.cls_token)
snr_range = ast.literal_eval(args.snr_range)
batch_size = args.batch_size
metric = args.metric
combine = args.combine
display_channel = args.display_channel
n_plot = args.n_plot
n_save = args.n_save

# Directories
cur_dir = os.path.dirname(__file__)
config_dir = os.path.join(cur_dir, 'configs/')
model_dir = os.path.join(cur_dir, 'models/')
data_dir = args.data_dir
if data_dir is None:
    data_dir = os.path.join(cur_dir, 'data/')
fig_dir = os.path.join(cur_dir, 'figures/')
results_dir = os.path.join(cur_dir, 'results/')
if not os.path.exists(results_dir):
    os.mkdir(results_dir)
    
# Determine device
device = torch.device('cuda') if torch.cuda.is_available() else torch.device('cpu')
n_gpu = torch.cuda.device_count()
num_workers = min([os.cpu_count(),12*n_gpu])
print(f'Using Torch version: {torch.__version__}')
print(f'Using a {device} device with {n_gpu} GPU(s)')

# Load model configuration
config = configparser.ConfigParser()
config.read(config_dir+model_name+'.ini')

model_filename =  os.path.join(model_dir, model_name+'.pth.tar') 

if 'pretained_mae' in config['TRAINING']:
    mae_name = config['TRAINING']['pretained_mae']
    if mae_name=='None':
        mae_filename = 'None'
        mae_config = config
    else:
        # Load pretrained MAE configuration
        mae_config = configparser.ConfigParser()
        mae_config.read(config_dir+mae_name+'.ini')
        mae_filename =  os.path.join(model_dir, mae_name+'.pth.tar')
        
    # Construct the model and load pretrained weights
    model, losses, cur_iter = build_vit(config, mae_config, 
                                        model_filename, mae_filename,
                                        device, build_optimizer=False)

else:
    mae_config = config
    # Construct the model and load pretrained weights
    model, losses, cur_iter = build_mim(config, model_filename, device, build_optimizer=False)

# Calculate S/N of images in test dataset
print('Estimating S/N for test dataset images...')
test_snr = h5_snr(os.path.join(data_dir, test_fn), n_central_pix=8, batch_size=5000)
# Calculate minimum snr of the 5 channels
#test_snr = np.min(test_snr, axis=(1))
test_snr = np.nanmin(test_snr[:,:5], axis=(1))

# Only use images in specified S/N range
test_indices = np.where((test_snr>snr_range[0]) & (test_snr<snr_range[1]))[0]

<<<<<<< HEAD
# overwriting target indices
#target_indices =  list(range(32))[1:]
target_indices = list(range(1,8)) + [10,11]
#target_indices = list(range(1,7)) # look into how this works out with test snr
# or individual at index 7 
=======
# Data loaders
target_dataloader = build_h5_dataloader(os.path.join(data_dir, target_fn), 
                                     batch_size=batch_size, 
                                     num_workers=num_workers,
                                     img_size=int(config['ARCHITECTURE']['img_size']),
                                     num_patches=model.module.patch_embed.num_patches,
                                     patch_size=int(mae_config['ARCHITECTURE']['patch_size']), 
                                     num_channels=int(mae_config['ARCHITECTURE']['num_channels']), 
                                     max_mask_ratio=None,
                                     shuffle=False,
                                     indices=target_indices)

test_dataloader = build_h5_dataloader(os.path.join(data_dir, test_fn), 
                                   batch_size=batch_size, 
                                   num_workers=num_workers,
                                   img_size=int(config['ARCHITECTURE']['img_size']),
                                   num_patches=model.module.patch_embed.num_patches,
                                   patch_size=int(mae_config['ARCHITECTURE']['patch_size']), 
                                   num_channels=int(mae_config['ARCHITECTURE']['num_channels']), 
                                   max_mask_ratio=None,
                                   shuffle=False,
                                   indices=test_indices)

>>>>>>> 20d1bc37

# Data loaders
target_dataloader = build_unions_dataloader(batch_size=1, 
                                                num_workers=num_workers,
                                                patch_size=8, 
                                                num_channels=5, 
                                                max_mask_ratio=0, eval=True,
                                                img_size=64,
                                                num_patches=model.module.patch_embed.num_patches,
                                                label_keys=['ra', 'dec'], indices=target_indices,
                                                eval_data_file=data_dir+target_fn, dwarf=True)


test_dataloader = build_unions_dataloader(batch_size=batch_size, 
                                                num_workers=num_workers,
                                                patch_size=8, 
                                                num_channels=5, 
                                                max_mask_ratio=0, eval=True,
                                                img_size=64,
                                                num_patches=model.module.patch_embed.num_patches,
                                                label_keys=['ra', 'dec'], indices=test_indices,
                                                eval_data_file=data_dir+test_fn) 


print('generating target latents')
# Map target samples to latent-space
<<<<<<< HEAD
target_latent, target_images = mae_latent(model, target_dataloader, device, return_images=True) 
                     # ADD AUGMENTATIONS BACK IN LATER: apply_augmentations=augment_targets, num_augmentations=64)
print('target_latent.shape:', target_latent.shape)
=======
target_latent, target_images = mae_latent(model, target_dataloader, device, return_images=True, 
                                          apply_augmentations=augment_targets, num_augmentations=64,
                                         remove_cls=False)
>>>>>>> 20d1bc37

# Plot targets
display_images(normalize_images(target_images[:,display_channel,:,:].data.cpu().numpy()), 
                                vmin=0., vmax=1, savename=os.path.join(fig_dir, f'{model_name}_{target_fn[:-3]}_simsearch_target.png'))
print('targets plotted')

# Compute similarity score for all test samples
<<<<<<< HEAD
test_similarity = mae_simsearch(model, target_latent, test_dataloader, device, metric=metric, combine=combine, use_weights=True,
                               max_pool=max_pool)
print(len(test_similarity), len(test_indices))
=======
test_similarity = mae_simsearch(model, target_latent, test_dataloader, 
                                device, metric=metric, combine=combine, use_weights=True,
                               max_pool=max_pool, cls_token=cls_token)
>>>>>>> 20d1bc37

# Sort by similarity score
sim_order = torch.argsort(test_similarity).cpu()
if metric=='cosine':
    sim_order = reversed(sim_order)

# Determine which samples to save
print(len(test_indices), len(sim_order), n_save) # sim order and test indices should be the same len but they are not
save_indices = test_indices[sim_order[:n_save]]

<<<<<<< HEAD
# Create a new dataloader for these samples 
test_dataloader = build_unions_dataloader(batch_size=batch_size, 
                                                num_workers=num_workers,
                                                patch_size=8, 
                                                num_channels=5, 
                                                max_mask_ratio=0, eval=True,
                                                img_size=64,
                                                num_patches=model.module.patch_embed.num_patches,
                                                eval_data_file=data_dir+test_fn,
                                                label_keys=['ra', 'dec'],
                                                indices=save_indices)

print('generating test latents')
=======
# Create a new dataloader for these samples
test_dataloader = build_h5_dataloader(os.path.join(data_dir, test_fn), 
                                   batch_size=batch_size, 
                                   num_workers=num_workers,
                                   img_size=int(config['ARCHITECTURE']['img_size']),
                                   num_patches=model.module.patch_embed.num_patches,
                                   patch_size=int(mae_config['ARCHITECTURE']['patch_size']), 
                                   num_channels=int(mae_config['ARCHITECTURE']['num_channels']), 
                                   max_mask_ratio=None,
                                   shuffle=False,
                                   indices=save_indices)

>>>>>>> 20d1bc37
# Encode to latent features
test_latent, test_images = mae_latent(model, test_dataloader, device, return_images=True)
print('test_latent.shape:', test_latent.shape)

# Display top n_plot candidates
display_images(normalize_images(test_images[:n_plot,display_channel,:,:].data.cpu().numpy()), 
                                vmin=0., vmax=1, similarity=test_similarity[sim_order[:n_save]],
                                savename=os.path.join(fig_dir, f'{model_name}_{target_fn[:-3]}_simsearch_results.png'))
print('nearby tests plotted')
# Save results
np.savez(os.path.join(results_dir, f'{model_name}_{target_fn[:-3]}_simsearch_results.npz'), indices=save_indices,
        target_images=target_images.data.cpu().numpy(), target_features=target_latent.data.cpu().numpy(), 
        test_images=test_images.data.cpu().numpy(), test_features=test_latent.data.cpu().numpy())<|MERGE_RESOLUTION|>--- conflicted
+++ resolved
@@ -6,14 +6,9 @@
 import ast
 
 from utils.misc import str2bool, h5_snr
-<<<<<<< HEAD
-from utils.mim_vit import build_model
-from utils.dataloaders import build_unions_dataloader
-=======
 from utils.mim_vit import build_model as build_mim
 from utils.vit import build_model as build_vit
 from utils.dataloaders import build_h5_dataloader
->>>>>>> 20d1bc37
 from utils.plotting_fns import display_images, plot_dual_histogram, normalize_images
 from utils.eval_fns import mae_latent
 from utils.similarity import mae_simsearch, compute_similarity
@@ -23,7 +18,6 @@
     parser = argparse.ArgumentParser('Similarity searching.', add_help=False)
 
     # Positional mandatory arguments
-<<<<<<< HEAD
     parser.add_argument("-model_name", help="Name of model.", type=str, 
                         default='mim_73_unions') 
     
@@ -32,15 +26,6 @@
                         type=str, default='dr5_eval_set_dwarfs_only.h5')
     parser.add_argument("-tst_fn", "--test_fn", #  make a larget set here or stream 
                         type=str, default='dr5_eval_set_dwarfs_class.h5') # add validation set with known dwarfs here? --> take some out from train --> make larger set for sure when done debuging  
-=======
-    parser.add_argument("model_name", help="Name of model.", type=str)
-
-    # Optional arguments
-    parser.add_argument("-tgt_fn", "--target_fn", 
-                        type=str, default='HSC_dud_dwarf_galaxy_calexp_GIRYZ7610_64.h5')
-    parser.add_argument("-tst_fn", "--test_fn", 
-                        type=str, default='HSC_dud_unknown_calexp_GIRYZ7610_64.h5')
->>>>>>> 20d1bc37
     parser.add_argument("-tgt_i", "--target_indices", 
                         default='[1,2]')
     parser.add_argument("-aug", "--augment_targets", 
@@ -148,37 +133,11 @@
 # Only use images in specified S/N range
 test_indices = np.where((test_snr>snr_range[0]) & (test_snr<snr_range[1]))[0]
 
-<<<<<<< HEAD
 # overwriting target indices
 #target_indices =  list(range(32))[1:]
 target_indices = list(range(1,8)) + [10,11]
 #target_indices = list(range(1,7)) # look into how this works out with test snr
 # or individual at index 7 
-=======
-# Data loaders
-target_dataloader = build_h5_dataloader(os.path.join(data_dir, target_fn), 
-                                     batch_size=batch_size, 
-                                     num_workers=num_workers,
-                                     img_size=int(config['ARCHITECTURE']['img_size']),
-                                     num_patches=model.module.patch_embed.num_patches,
-                                     patch_size=int(mae_config['ARCHITECTURE']['patch_size']), 
-                                     num_channels=int(mae_config['ARCHITECTURE']['num_channels']), 
-                                     max_mask_ratio=None,
-                                     shuffle=False,
-                                     indices=target_indices)
-
-test_dataloader = build_h5_dataloader(os.path.join(data_dir, test_fn), 
-                                   batch_size=batch_size, 
-                                   num_workers=num_workers,
-                                   img_size=int(config['ARCHITECTURE']['img_size']),
-                                   num_patches=model.module.patch_embed.num_patches,
-                                   patch_size=int(mae_config['ARCHITECTURE']['patch_size']), 
-                                   num_channels=int(mae_config['ARCHITECTURE']['num_channels']), 
-                                   max_mask_ratio=None,
-                                   shuffle=False,
-                                   indices=test_indices)
-
->>>>>>> 20d1bc37
 
 # Data loaders
 target_dataloader = build_unions_dataloader(batch_size=1, 
@@ -205,15 +164,9 @@
 
 print('generating target latents')
 # Map target samples to latent-space
-<<<<<<< HEAD
-target_latent, target_images = mae_latent(model, target_dataloader, device, return_images=True) 
-                     # ADD AUGMENTATIONS BACK IN LATER: apply_augmentations=augment_targets, num_augmentations=64)
-print('target_latent.shape:', target_latent.shape)
-=======
 target_latent, target_images = mae_latent(model, target_dataloader, device, return_images=True, 
                                           apply_augmentations=augment_targets, num_augmentations=64,
                                          remove_cls=False)
->>>>>>> 20d1bc37
 
 # Plot targets
 display_images(normalize_images(target_images[:,display_channel,:,:].data.cpu().numpy()), 
@@ -221,15 +174,9 @@
 print('targets plotted')
 
 # Compute similarity score for all test samples
-<<<<<<< HEAD
-test_similarity = mae_simsearch(model, target_latent, test_dataloader, device, metric=metric, combine=combine, use_weights=True,
-                               max_pool=max_pool)
-print(len(test_similarity), len(test_indices))
-=======
 test_similarity = mae_simsearch(model, target_latent, test_dataloader, 
                                 device, metric=metric, combine=combine, use_weights=True,
                                max_pool=max_pool, cls_token=cls_token)
->>>>>>> 20d1bc37
 
 # Sort by similarity score
 sim_order = torch.argsort(test_similarity).cpu()
@@ -240,7 +187,6 @@
 print(len(test_indices), len(sim_order), n_save) # sim order and test indices should be the same len but they are not
 save_indices = test_indices[sim_order[:n_save]]
 
-<<<<<<< HEAD
 # Create a new dataloader for these samples 
 test_dataloader = build_unions_dataloader(batch_size=batch_size, 
                                                 num_workers=num_workers,
@@ -254,20 +200,6 @@
                                                 indices=save_indices)
 
 print('generating test latents')
-=======
-# Create a new dataloader for these samples
-test_dataloader = build_h5_dataloader(os.path.join(data_dir, test_fn), 
-                                   batch_size=batch_size, 
-                                   num_workers=num_workers,
-                                   img_size=int(config['ARCHITECTURE']['img_size']),
-                                   num_patches=model.module.patch_embed.num_patches,
-                                   patch_size=int(mae_config['ARCHITECTURE']['patch_size']), 
-                                   num_channels=int(mae_config['ARCHITECTURE']['num_channels']), 
-                                   max_mask_ratio=None,
-                                   shuffle=False,
-                                   indices=save_indices)
-
->>>>>>> 20d1bc37
 # Encode to latent features
 test_latent, test_images = mae_latent(model, test_dataloader, device, return_images=True)
 print('test_latent.shape:', test_latent.shape)
