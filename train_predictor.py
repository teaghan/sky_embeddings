import os
import numpy as np
import time
import configparser
from collections import defaultdict
import torch

from utils.misc import str2bool, parseArguments, select_training_indices
from utils.predictor_training_fns import run_iter
from utils.vit import build_model
from utils.dataloaders import build_unions_dataloader
from utils.plotting_fns import plot_progress

from sklearn.model_selection import train_test_split

def main(args):

    device = torch.device('cuda') if torch.cuda.is_available() else torch.device('cpu')
    n_gpu = torch.cuda.device_count()

    print(f'Using Torch version: {torch.__version__}')
    print(f'Using a {device} device with {n_gpu} GPU(s)')
    
    # Directories
    cur_dir = os.path.dirname(__file__)
    config_dir = os.path.join(cur_dir, 'configs/')
    model_dir = os.path.join(cur_dir, 'models/')
    data_dir = args.data_dir
    if data_dir is None:
        data_dir = os.path.join(cur_dir, 'data/')
    fig_dir = os.path.join(cur_dir, 'figures/')
    if not os.path.exists(model_dir):
        os.mkdir(model_dir)
    if not os.path.exists(fig_dir):
        os.mkdir(fig_dir)
    
    # Load model configuration
    model_name = args.model_name
    config = configparser.ConfigParser()
    config.read(config_dir+model_name+'.ini')
    
    # Display model configuration
    print('\nCreating model: %s'%model_name)
    print('\nConfiguration:')
    for key_head in config.keys():
        if key_head=='DEFAULT':
            continue
        print('  %s' % key_head)
        for key in config[key_head].keys():
            print('    %s: %s'%(key, config[key_head][key]))
    
    # Construct the model, optimizer, etc.
    model_filename =  os.path.join(model_dir, model_name+'.pth.tar')
    mae_name = config['TRAINING']['pretained_mae']
    if mae_name=='None':
        mae_filename = 'None'
        mae_config = config
    else:
        # Load pretrained MAE configuration
        mae_config = configparser.ConfigParser()
        mae_config.read(config_dir+mae_name+'.ini')
        mae_filename =  os.path.join(model_dir, mae_name+'.pth.tar')

    # FOR MIM_VIT IMPORT
    #model, losses, cur_iter, optimizer, lr_scheduler = build_model(mae_config, 
    #                                                               model_filename,
    #                                                               device, build_optimizer=True)
        
    # FOR VIT IMPORT
    model, losses, cur_iter, optimizer, lr_scheduler = build_model(config, mae_config, 
                                                                   model_filename, mae_filename,
                                                                   device, build_optimizer=True)
    
    
    # Data loaders    
    num_workers = min([os.cpu_count(),12*n_gpu])
    if num_workers>1:
        num_workers -=1

<<<<<<< HEAD
    #num_train = int(config['TRAINING']['num_train'])
    #train_indices = range(num_train) if num_train>-1 else None

    dataloader = build_unions_dataloader(batch_size=batch_size, 
                                                num_workers=num_workers,
                                                patch_size=int(mae_config['ARCHITECTURE']['patch_size']), 
                                                num_channels=int(mae_config['ARCHITECTURE']['num_channels']), 
                                                max_mask_ratio=0.0, eval=True,
                                                img_size=int(mae_config['ARCHITECTURE']['img_size']),
                                                num_patches=model.module.patch_embed.num_patches,
                                                label_keys=eval(mae_config['DATA']['label_keys']),
                                                eval_data_file=(mae_config['DATA']['lp_regress_data_file_train']),
                                                augment=str2bool(config['TRAINING']['augment']))

    train_val_idx, test_idx = train_test_split(range(len(dataloader)), test_size=0.2, random_state=42)
    train_idx, val_idx = train_test_split(train_val_idx, test_size=0.2, random_state=42) 

    dataloader_train = build_unions_dataloader(batch_size=batch_size, 
                                                num_workers=num_workers,
                                                patch_size=int(mae_config['ARCHITECTURE']['patch_size']), 
                                                num_channels=int(mae_config['ARCHITECTURE']['num_channels']), 
                                                max_mask_ratio=0.0, eval=True,
                                                img_size=int(mae_config['ARCHITECTURE']['img_size']),
                                                num_patches=model.module.patch_embed.num_patches,
                                                label_keys=eval(mae_config['DATA']['label_keys']),
                                                eval_data_file=(mae_config['DATA']['lp_regress_data_file_train']),
                                                augment=str2bool(config['TRAINING']['augment']), indices=train_idx)
    
    dataloader_val = build_unions_dataloader(batch_size=batch_size, 
                                                num_workers=num_workers,
                                                patch_size=int(mae_config['ARCHITECTURE']['patch_size']), 
                                                num_channels=int(mae_config['ARCHITECTURE']['num_channels']), 
                                                max_mask_ratio=0.0, eval=True,
                                                img_size=int(mae_config['ARCHITECTURE']['img_size']),
                                                num_patches=model.module.patch_embed.num_patches,
                                                label_keys=eval(mae_config['DATA']['label_keys']),
                                                eval_data_file=(mae_config['DATA']['lp_regress_data_file_train']),
                                                augment=str2bool(config['TRAINING']['augment']), indices=val_idx)
    
=======
    num_train = int(config['TRAINING']['num_train'])
    if num_train>-1:
        if 'crossentropy' in config['TRAINING']['loss_fn'].lower():
            train_indices = select_training_indices(os.path.join(data_dir, config['DATA']['train_data_file']), 
                                                    num_train, balanced=False)
        else:    
            train_indices = range(num_train)
    else:
        train_indices = None

    dataloader_train = build_h5_dataloader(os.path.join(data_dir, config['DATA']['train_data_file']), 
                                           batch_size=int(config['TRAINING']['batch_size']), 
                                           num_workers=num_workers,
                                           label_keys=eval(config['DATA']['label_keys']),
                                           img_size=int(config['ARCHITECTURE']['img_size']),
                                           patch_size=int(mae_config['ARCHITECTURE']['patch_size']), 
                                           num_channels=int(mae_config['ARCHITECTURE']['num_channels']), 
                                           num_patches=model.module.patch_embed.num_patches,
                                           augment=str2bool(config['TRAINING']['augment']),
                                           brightness=float(config['TRAINING']['brightness']), 
                                           noise=float(config['TRAINING']['noise']), 
                                           nan_channels=int(config['TRAINING']['nan_channels']),
                                           shuffle=True,
                                           indices=train_indices)
    
    dataloader_val = build_h5_dataloader(os.path.join(data_dir, config['DATA']['val_data_file']), 
                                        batch_size=int(config['TRAINING']['batch_size']), 
                                        num_workers=num_workers,
                                        label_keys=eval(config['DATA']['label_keys']),
                                        img_size=int(config['ARCHITECTURE']['img_size']),
                                        patch_size=int(mae_config['ARCHITECTURE']['patch_size']), 
                                         num_channels=int(mae_config['ARCHITECTURE']['num_channels']), 
                                        num_patches=model.module.patch_embed.num_patches,
                                        shuffle=True)
    
>>>>>>> 20d1bc37
    print('The training set consists of %i cutouts.' % (len(dataloader_train.dataset)))

    train_network(model, dataloader_train, dataloader_val, 
                  optimizer, lr_scheduler, device,
                  losses, cur_iter, 
                  config['TRAINING']['loss_fn'],
                  int(float(config['TRAINING']['total_batch_iters'])),
                  args.verbose_iters, args.cp_time, model_filename, fig_dir,
                 str2bool(config['TRAINING']['use_label_errs']))

def train_network(model, dataloader_train, dataloader_val, optimizer, lr_scheduler, device, 
                  losses, cur_iter, loss_fn, total_batch_iters, verbose_iters, cp_time, model_filename, fig_dir,
                  use_label_errs):
    print('Training the network with a batch size of %i per GPU ...' % (dataloader_train.batch_size))
    print('Progress will be displayed every %i batch iterations and the model will be saved every %i minutes.'%
          (verbose_iters, cp_time))

    best_val_loss = np.inf
    # Train the neural networks
    losses_cp = defaultdict(list)
    cp_start_time = time.time()
    while cur_iter < (total_batch_iters):
        # Iterate through training dataset
        for input_samples, sample_masks, ra_decs, sample_labels in dataloader_train:
            
            # Switch to GPU if available
            input_samples = input_samples.to(device, non_blocking=True)
            sample_masks = sample_masks.to(device, non_blocking=True)
            ra_decs = ra_decs.to(device, non_blocking=True)
            sample_labels = sample_labels.to(device, non_blocking=True)

            if use_label_errs:
                # Collect label uncertainties
                num_labels = sample_labels.size(1)//2
                sample_label_errs = sample_labels[:,num_labels:]
                sample_labels = sample_labels[:,:num_labels]
            else:
                sample_label_errs = None
            
            # Run an iteration of training
            model, optimizer, lr_scheduler, losses_cp = run_iter(model, input_samples, sample_masks, ra_decs, sample_labels,
                                                                 optimizer, 
                                                                 lr_scheduler, 
                                                                 losses_cp, 
                                                                 loss_fn,
                                                                 label_uncertainties=sample_label_errs,
                                                                 mode='train')
                            
            # Evaluate validation set and display losses
            if cur_iter % verbose_iters == 0:

                with torch.no_grad():
                    for i, (input_samples, sample_masks, ra_decs, sample_labels) in enumerate(dataloader_val):
                        # Switch to GPU if available
                        input_samples = input_samples.to(device, non_blocking=True)
                        sample_masks = sample_masks.to(device, non_blocking=True)
                        ra_decs = ra_decs.to(device, non_blocking=True)
                        sample_labels = sample_labels.to(device, non_blocking=True)


                        if use_label_errs:
                            # Collect label uncertainties
                            num_labels = sample_labels.size(1)//2
                            sample_label_errs = sample_labels[:,num_labels:]
                            sample_labels = sample_labels[:,:num_labels]
                        else:
                            sample_label_errs = None

                        # Run an iteration
                        model, optimizer, lr_scheduler, losses_cp = run_iter(model, input_samples, 
                                                                             sample_masks, ra_decs, sample_labels,
                                                                             optimizer, 
                                                                             lr_scheduler, 
                                                                             losses_cp, 
                                                                             loss_fn,
                                                                             label_uncertainties=sample_label_errs,
                                                                             mode='val')
                        # Don't bother with the whole dataset
                        if i>=200:
                            break
                
                # Calculate averages
                for k in losses_cp.keys():
                    losses[k].append(np.mean(np.array(losses_cp[k]), axis=0))
                losses['batch_iters'].append(cur_iter)
                
                # Print current status
                print('\nBatch Iterations: %i/%i ' % (cur_iter, total_batch_iters))
                print('\tTraining Dataset')
                print('\t\tTotal Loss: %0.3f'% (losses['train_loss'][-1]))
                if 'mse' in loss_fn.lower():
                    print('\t\tMAE: %0.3f'% (losses['train_mae'][-1]))
                else:
                    print('\t\tAccuracy: %0.3f'% (losses['train_acc'][-1]))
                print('\tValidation Dataset')
                print('\t\tTotal Loss: %0.3f'% (losses['val_loss'][-1]))
                if 'mse' in loss_fn.lower():
                    print('\t\tMAE: %0.3f'% (losses['val_mae'][-1]))
                else:
                    print('\t\tAccuracy: %0.3f'% (losses['val_acc'][-1]))

                # Reset checkpoint loss dictionary
                losses_cp = defaultdict(list)
                
                if len(losses['batch_iters'])>1:

                    if 'mse' in loss_fn.lower():
                        y_lims = [(0,0.005), (0,0.1)]
                    else:
                        y_lims = [(0,0.2), (0.7,1)]
                    # Plot progress
                    plot_progress(losses, y_lims=y_lims, 
                                  savename=os.path.join(fig_dir, 
                                                        f'{os.path.basename(model_filename).split(".")[0]}_progress.png'))

                # Save best model
                if losses['val_loss'][-1]<best_val_loss:
                    best_val_loss = losses['val_loss'][-1]
                    print('Saving network...')
                    torch.save({'batch_iters': cur_iter,
                                    'losses': losses,
                                    'optimizer' : optimizer.state_dict(),
                                    'lr_scheduler' : lr_scheduler.state_dict(),
                                    'model' : model.module.state_dict()},
                                    model_filename.replace('.pth.tar', '_best.pth.tar'))

            # Increase the iteration
            cur_iter += 1

            if (time.time() - cp_start_time) >= cp_time*60:
                
                # Save periodically
                print('Saving network...')
                torch.save({'batch_iters': cur_iter,
                                'losses': losses,
                                'optimizer' : optimizer.state_dict(),
                                'lr_scheduler' : lr_scheduler.state_dict(),
                                'model' : model.module.state_dict()},
                                model_filename)

                cp_start_time = time.time()

            if cur_iter > total_batch_iters:
                
                # Save after training
                print('Saving network...')
                torch.save({'batch_iters': cur_iter,
                                'losses': losses,
                                'optimizer' : optimizer.state_dict(),
                                'lr_scheduler' : lr_scheduler.state_dict(),
                                'model' : model.module.state_dict()},
                                model_filename)
                # Finish training
                break 

# Run the training
if __name__=="__main__":
    args = parseArguments()
    args = args.parse_args()
    main(args)
    
    print('\nTraining complete.')<|MERGE_RESOLUTION|>--- conflicted
+++ resolved
@@ -77,11 +77,17 @@
     if num_workers>1:
         num_workers -=1
 
-<<<<<<< HEAD
-    #num_train = int(config['TRAINING']['num_train'])
-    #train_indices = range(num_train) if num_train>-1 else None
-
-    dataloader = build_unions_dataloader(batch_size=batch_size, 
+    num_train = int(config['TRAINING']['num_train'])
+    if num_train>-1:
+        if 'crossentropy' in config['TRAINING']['loss_fn'].lower():
+            train_indices = select_training_indices(os.path.join(data_dir, config['DATA']['train_data_file']), 
+                                                    num_train, balanced=False)
+        else:    
+            train_indices = range(num_train)
+    else:
+        train_indices = None
+
+    dataloader = build_unions_dataloader(batch_size=int(config['TRAINING']['batch_size']), 
                                                 num_workers=num_workers,
                                                 patch_size=int(mae_config['ARCHITECTURE']['patch_size']), 
                                                 num_channels=int(mae_config['ARCHITECTURE']['num_channels']), 
@@ -117,43 +123,6 @@
                                                 eval_data_file=(mae_config['DATA']['lp_regress_data_file_train']),
                                                 augment=str2bool(config['TRAINING']['augment']), indices=val_idx)
     
-=======
-    num_train = int(config['TRAINING']['num_train'])
-    if num_train>-1:
-        if 'crossentropy' in config['TRAINING']['loss_fn'].lower():
-            train_indices = select_training_indices(os.path.join(data_dir, config['DATA']['train_data_file']), 
-                                                    num_train, balanced=False)
-        else:    
-            train_indices = range(num_train)
-    else:
-        train_indices = None
-
-    dataloader_train = build_h5_dataloader(os.path.join(data_dir, config['DATA']['train_data_file']), 
-                                           batch_size=int(config['TRAINING']['batch_size']), 
-                                           num_workers=num_workers,
-                                           label_keys=eval(config['DATA']['label_keys']),
-                                           img_size=int(config['ARCHITECTURE']['img_size']),
-                                           patch_size=int(mae_config['ARCHITECTURE']['patch_size']), 
-                                           num_channels=int(mae_config['ARCHITECTURE']['num_channels']), 
-                                           num_patches=model.module.patch_embed.num_patches,
-                                           augment=str2bool(config['TRAINING']['augment']),
-                                           brightness=float(config['TRAINING']['brightness']), 
-                                           noise=float(config['TRAINING']['noise']), 
-                                           nan_channels=int(config['TRAINING']['nan_channels']),
-                                           shuffle=True,
-                                           indices=train_indices)
-    
-    dataloader_val = build_h5_dataloader(os.path.join(data_dir, config['DATA']['val_data_file']), 
-                                        batch_size=int(config['TRAINING']['batch_size']), 
-                                        num_workers=num_workers,
-                                        label_keys=eval(config['DATA']['label_keys']),
-                                        img_size=int(config['ARCHITECTURE']['img_size']),
-                                        patch_size=int(mae_config['ARCHITECTURE']['patch_size']), 
-                                         num_channels=int(mae_config['ARCHITECTURE']['num_channels']), 
-                                        num_patches=model.module.patch_embed.num_patches,
-                                        shuffle=True)
-    
->>>>>>> 20d1bc37
     print('The training set consists of %i cutouts.' % (len(dataloader_train.dataset)))
 
     train_network(model, dataloader_train, dataloader_val, 
