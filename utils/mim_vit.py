--- conflicted
+++ resolved
@@ -378,15 +378,9 @@
 
         return x_masked, mask, ids_restore
             
-<<<<<<< HEAD
-    def forward_encoder(self, x, ra_dec=None, mask_ratio=0, mask=None, reshape_out=True):
-        print(x.shape)
-        B, C, H, W = 64, 5, 64, 64 #x.shape
-=======
     def forward_features(self, x, ra_dec=None, mask_ratio=0, mask=None, reshape_out=True):
 
         B, C, H, W = x.shape
->>>>>>> 20d1bc37
         # Normalize input images
         x = self.norm_inputs(x)
         
