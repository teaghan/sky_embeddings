--- conflicted
+++ resolved
@@ -28,11 +28,7 @@
     sim_scores = []
     with torch.no_grad():
         # Loop through spectra in dataset
-<<<<<<< HEAD
-        for i, (samples, _, _, _) in enumerate(dataloader):  # added extra one since currently returning labels
-=======
-        for i, (samples, _, ra_decs) in enumerate(dataloader):
->>>>>>> 20d1bc37
+        for i, (samples, _, ra_decs, _) in enumerate(dataloader):
             
             # Switch to GPU if available
             samples = samples.to(device, non_blocking=True)
@@ -40,25 +36,6 @@
 
             # Map to latent space
             if hasattr(model, 'module'):
-<<<<<<< HEAD
-                print('module...')
-                test_latent, _, _ = model.module.forward_encoder(samples, mask_ratio=0., reshape_out=False)
-            else:
-                test_latent, _, _ = model.forward_encoder(samples, mask_ratio=0., reshape_out=False)
-            
-            print('test_latent.shape:', test_latent.shape)
-
-            # Remove cls token - EXPERIMENT WITH THIS --> changed for attention pooling
-            attn_pool = False
-            if attn_pool:
-                test_latent = test_latent[:,0,:]
-            else:
-                test_latent = test_latent[:,:,:]#, 1:]
-
-            print('test_latent.shape:', test_latent.shape)
-            if max_pool and not attn_pool:
-                test_latent, _ = torch.max(test_latent, dim=1, keepdim=True)
-=======
                 test_latent, _, _ = model.module.forward_features(samples, ra_dec=ra_decs, 
                                                                   reshape_out=False)
             else:
@@ -74,20 +51,13 @@
                 if max_pool:
                     # Select max feature across all samples
                     test_latent, _ = torch.max(test_latent, dim=1, keepdim=True)
->>>>>>> 20d1bc37
 
             # Try to put all features on the same scale
             if i==0:
                 mean_feats = test_latent.mean(dim=(0, 1))
                 std_feats = test_latent.std(dim=(0, 1), unbiased=True) 
-<<<<<<< HEAD
-                #target_latent = (target_latent - mean_feats) / (std_feats + 1e-8)
-                #print('test_latent.shape:', test_latent.shape)
-
-=======
                 print(mean_feats.shape, test_latent.shape)
                 target_latent = (target_latent - mean_feats) / (std_feats + 1e-8)
->>>>>>> 20d1bc37
             test_latent = (test_latent - mean_feats) / (std_feats + 1e-8)
             print('test_latent.shape:', test_latent.shape)
             #print(test_latent[0])
