import torch

def run_iter(model, samples, masks, ra_decs, labels, optimizer, lr_scheduler,
             losses_cp, loss_fn='mse', label_uncertainties=None, mode='train'):
        
    if mode=='train':
        model.train(True)
    else:
        model.train(False)
        
    # Run forward prop
    model_output = model(samples, mask=masks, ra_dec=ra_decs)

<<<<<<< HEAD
    # Compute loss - may not work now that this is using mim_vit
    #labels = model.module.normalize_labels(labels)
    if label_uncertainties is None:
        loss = torch.nn.MSELoss()(model_output, labels)
    else:
        # Inverse uncertainties used as weights
        weights = 1.0 / (label_uncertainties + 1e-5)
        loss = torch.nn.functional.mse_loss(model_output, labels, reduction='none')
        weighted_loss = loss * weights
        loss = weighted_loss.mean()
=======
    # Compute loss
    if 'crossentropy' in loss_fn.lower():
        loss = torch.nn.CrossEntropyLoss()(model_output, labels.squeeze(1))
        metric = (torch.max(model_output, 1)[1] == labels.squeeze(1)).float().mean()
    if 'mse' in loss_fn.lower():
        labels = model.module.normalize_labels(labels)
        if label_uncertainties is None:
            loss = torch.nn.MSELoss()(model_output, labels)
        else:
            # Inverse uncertainties used as weights
            weights = 1.0 / (label_uncertainties + 1e-5)
            loss = torch.nn.functional.mse_loss(model_output, labels, reduction='none')
            weighted_loss = loss * weights
            loss = weighted_loss.mean()
        metric = torch.nn.L1Loss()(model_output, labels)
>>>>>>> 20d1bc37
    
    if loss.numel()>1:
        # In case of multiple GPUs
        loss = loss.unsqueeze(0).mean()
        metric = metric.unsqueeze(0).mean()
    
    if 'train' in mode:
        # Update the gradients
        loss.backward()
        # Adjust network weights
        optimizer.step()
        # Reset gradients
        optimizer.zero_grad(set_to_none=True)
        
        # Adjust learning rate
        lr_scheduler.step()
        
        # Save loss and metrics
        losses_cp['train_loss'].append(float(loss))
        if 'crossentropy' in loss_fn.lower():
            losses_cp['train_acc'].append(float(metric))
        else: 
            losses_cp['train_mae'].append(float(metric))

    else:
        # Save loss and metrics
        losses_cp['val_loss'].append(float(loss))
        if 'crossentropy' in loss_fn.lower():
            losses_cp['val_acc'].append(float(metric))
        else: 
            losses_cp['val_mae'].append(float(metric))
                
    return model, optimizer, lr_scheduler, losses_cp<|MERGE_RESOLUTION|>--- conflicted
+++ resolved
@@ -11,18 +11,6 @@
     # Run forward prop
     model_output = model(samples, mask=masks, ra_dec=ra_decs)
 
-<<<<<<< HEAD
-    # Compute loss - may not work now that this is using mim_vit
-    #labels = model.module.normalize_labels(labels)
-    if label_uncertainties is None:
-        loss = torch.nn.MSELoss()(model_output, labels)
-    else:
-        # Inverse uncertainties used as weights
-        weights = 1.0 / (label_uncertainties + 1e-5)
-        loss = torch.nn.functional.mse_loss(model_output, labels, reduction='none')
-        weighted_loss = loss * weights
-        loss = weighted_loss.mean()
-=======
     # Compute loss
     if 'crossentropy' in loss_fn.lower():
         loss = torch.nn.CrossEntropyLoss()(model_output, labels.squeeze(1))
@@ -38,7 +26,6 @@
             weighted_loss = loss * weights
             loss = weighted_loss.mean()
         metric = torch.nn.L1Loss()(model_output, labels)
->>>>>>> 20d1bc37
     
     if loss.numel()>1:
         # In case of multiple GPUs
