import numpy as np
import torch
import os
import sys
cur_dir = os.path.dirname(__file__)
sys.path.append(cur_dir)
from dataloaders import get_augmentations

def mae_predict(model, dataloader, device, mask_ratio, single_batch=True):
    if not single_batch:
        print('Predicting on %i batches...' % (len(dataloader)))
    model.eval()

    pred_imgs = []
    mask_imgs = []
    orig_imgs = []
    latents = []
    with torch.no_grad():
        # Loop through spectra in dataset
        for samples, mask, ra_decs in dataloader:
            
            # Switch to GPU if available
            samples = samples.to(device, non_blocking=True)
            mask = mask.to(device, non_blocking=True)
            ra_decs = ra_decs.to(device, non_blocking=True)

            loss, pred, mask = model(samples, ra_dec=ra_decs, mask_ratio=mask_ratio, mask=mask)
            
            if hasattr(model, 'module'):
                model = model.module

            if not model.simmim:
                # Put patches back in order
                pred = model.unpatchify(pred)

                # Unpatchify the mask
                mask = mask.detach()
                mask = mask.unsqueeze(-1).repeat(1, 1, model.patch_embed.patch_size[0]**2 * model.in_chans)  # (N, H*W, p*p*3)
                mask = model.unpatchify(mask)  # 1 is removing, 0 is keeping

            # Return back to original scale
            pred = model.denorm_imgs(samples, pred)
            
            pred = torch.einsum('nchw->nhwc', pred).detach()
            mask = torch.einsum('nchw->nhwc', mask).detach()
            samples = torch.einsum('nchw->nhwc', samples)

            # Fill in missing prediction pixels with original values
            pred[mask==0] = samples[mask==0]

            # Masked inputs
            masked_samples = samples.detach().clone()
            masked_samples[mask==1] = torch.nan

            samples = samples.data.cpu().numpy()
            pred = pred.data.cpu().numpy()
            masked_samples = masked_samples.data.cpu().numpy()
            
            # Save results
            pred_imgs.append(pred)
            mask_imgs.append(masked_samples)
            orig_imgs.append(samples)
            
            if single_batch:
                break
        pred_imgs = np.concatenate(pred_imgs)
        mask_imgs = np.concatenate(mask_imgs)
        orig_imgs = np.concatenate(orig_imgs)
        
    return pred_imgs, mask_imgs, orig_imgs

<<<<<<< HEAD
def mae_latent(model, dataloader, device, mask_ratio=0., n_batches=None, return_images=False, verbose=1, 
               apply_augmentations=False, num_augmentations=16, remove_cls=True, return_y=False, y_label='class'):
=======
def mae_latent(model, dataloader, device, n_batches=None, return_images=False, verbose=1, 
               apply_augmentations=False, num_augmentations=16, remove_cls=True):
>>>>>>> 20d1bc37
    
    if n_batches is None:
        n_batches = len(dataloader)
        print('len(dataloader):', n_batches)
    if verbose > 0:
        print(f'Encoding {min(len(dataloader), n_batches)} batches...')
    model.eval()

    latents = []
    images = []
    y = []
    
    # Conditional application of augmentations
    augmentations = get_augmentations() if apply_augmentations else None

    with torch.no_grad():
        # Loop through spectra in dataset
        for batch_idx, (samples, masks, ra_decs, labels) in enumerate(dataloader):
            print('samples.shape:', samples.shape)
            # Apply augmentations if enabled
            augmented_samples = []
<<<<<<< HEAD
            label_lst = []
            if apply_augmentations: 
                for sample, label in zip(samples, labels):
                    # Add the original sample
                    augmented_samples.append(sample.unsqueeze(0))
                    label_lst.append(label)
=======
            augmented_ra_decs = []  # Prepare to hold duplicated ra_decs
            if apply_augmentations:
                for idx, sample in enumerate(samples):
                    # Add the original sample
                    augmented_samples.append(sample.unsqueeze(0))
                    augmented_ra_decs.append(ra_decs[idx].unsqueeze(0))  # Duplicate ra_dec for the original sample
                    
>>>>>>> 20d1bc37
                    # Generate augmented versions of the sample
                    for _ in range(num_augmentations):
                        augmented_sample = augmentations(sample)
                        augmented_samples.append(augmented_sample.unsqueeze(0))
<<<<<<< HEAD
                        label_lst.append(label)
                
                # Concatenate all augmented samples along the batch dimension
                samples = torch.cat(augmented_samples, dim=0)
                labels = torch.cat(label_lst, dim=0)
=======
                        augmented_ra_decs.append(ra_decs[idx].unsqueeze(0))  # Duplicate ra_dec for each augmented sample
                
                # Concatenate all augmented samples along the batch dimension
                samples = torch.cat(augmented_samples, dim=0)
                ra_decs = torch.cat(augmented_ra_decs, dim=0)  # Concatenate duplicated ra_decs
>>>>>>> 20d1bc37
            
            # Switch to GPU if available
            samples = samples.to(device, non_blocking=True)
            ra_decs = ra_decs.to(device, non_blocking=True)
            labels = labels.to(device, non_blocking=True)

<<<<<<< HEAD
            if hasattr(model, 'module'): # should just pass 1 at a time or so
                latent, _, _ = model.module.forward_encoder(samples, ra_dec=ra_decs, 
                                                            mask_ratio=mask_ratio, mask=None, 
=======
            if hasattr(model, 'module'):
                latent, _, _ = model.module.forward_features(samples, ra_dec=ra_decs, 
                                                            mask=None, 
>>>>>>> 20d1bc37
                                                            reshape_out=False)
                num_extra_tokens = model.module.num_extra_tokens
                if model.module.attn_pool:
                    remove_cls = False 
            else:
                latent, _, _ = model.forward_features(samples, ra_dec=ra_decs, 
                                                     mask=None, 
                                                    reshape_out=False)
                num_extra_tokens = model.module.num_extra_tokens
                if model.attn_pool:
                    remove_cls = False 
            if remove_cls:
                # Remove cls token
                latent = latent[:,num_extra_tokens:]
            
            latents.append(latent.detach().cpu())
            y.append(labels.detach().cpu())
            if return_images:
                images.append(samples.detach().cpu())
            if len(latents)>=n_batches:
                break

    print('len(latent):', len(latent)) # should be full batch here, not just 64?
    print('len(labels):', len(labels))
    print('len(y):', len(y))
    if return_images:
        return torch.cat(latents), torch.cat(images)
    elif return_y:
        return torch.cat(latents), torch.cat(y)
    else:
        return torch.cat(latents)

def ft_predict(model, dataloader, device, num_batches=None, return_images=False, use_label_errs=False):
    model.eval()
    
    tgt_labels = []
    pred_labels = []
    images = []

    if num_batches is None:
        num_batches = len(dataloader)

    print(f'Running predictions on {num_batches} batches...')
    
    for i, (samples, masks, ra_decs, labels) in enumerate(dataloader):
        
        # Switch to GPU if available
        samples = samples.to(device, non_blocking=True)
        masks = masks.to(device, non_blocking=True)
        ra_decs = ra_decs.to(device, non_blocking=True)
        labels = labels.to(device, non_blocking=True)
        if use_label_errs:
            # Don't need label uncertainties
            num_labels = labels.size(1)//2
            labels = labels[:,:num_labels]
    
        # Run predictions
        model_outputs = model(samples, mask=masks, ra_dec=ra_decs)

        if hasattr(model, 'module'):
            model = model.module
        
        # Rescale back to original scale
        model_outputs = model.denormalize_labels(model_outputs)
    
        # Save data
        tgt_labels.append(labels.data.cpu().numpy())
        pred_labels.append(model_outputs.data.cpu().numpy())

        if return_images:
            images.append(samples.detach().data.cpu().numpy())

        if i==num_batches:
            break
    
    tgt_labels = np.concatenate(tgt_labels)
    pred_labels = np.concatenate(pred_labels)
    if return_images:
        return tgt_labels, pred_labels, np.concatenate(images)
    else:
        return tgt_labels, pred_labels<|MERGE_RESOLUTION|>--- conflicted
+++ resolved
@@ -69,13 +69,8 @@
         
     return pred_imgs, mask_imgs, orig_imgs
 
-<<<<<<< HEAD
 def mae_latent(model, dataloader, device, mask_ratio=0., n_batches=None, return_images=False, verbose=1, 
                apply_augmentations=False, num_augmentations=16, remove_cls=True, return_y=False, y_label='class'):
-=======
-def mae_latent(model, dataloader, device, n_batches=None, return_images=False, verbose=1, 
-               apply_augmentations=False, num_augmentations=16, remove_cls=True):
->>>>>>> 20d1bc37
     
     if n_batches is None:
         n_batches = len(dataloader)
@@ -97,54 +92,30 @@
             print('samples.shape:', samples.shape)
             # Apply augmentations if enabled
             augmented_samples = []
-<<<<<<< HEAD
             label_lst = []
             if apply_augmentations: 
                 for sample, label in zip(samples, labels):
                     # Add the original sample
                     augmented_samples.append(sample.unsqueeze(0))
                     label_lst.append(label)
-=======
-            augmented_ra_decs = []  # Prepare to hold duplicated ra_decs
-            if apply_augmentations:
-                for idx, sample in enumerate(samples):
-                    # Add the original sample
-                    augmented_samples.append(sample.unsqueeze(0))
-                    augmented_ra_decs.append(ra_decs[idx].unsqueeze(0))  # Duplicate ra_dec for the original sample
-                    
->>>>>>> 20d1bc37
                     # Generate augmented versions of the sample
                     for _ in range(num_augmentations):
                         augmented_sample = augmentations(sample)
                         augmented_samples.append(augmented_sample.unsqueeze(0))
-<<<<<<< HEAD
                         label_lst.append(label)
                 
                 # Concatenate all augmented samples along the batch dimension
                 samples = torch.cat(augmented_samples, dim=0)
                 labels = torch.cat(label_lst, dim=0)
-=======
-                        augmented_ra_decs.append(ra_decs[idx].unsqueeze(0))  # Duplicate ra_dec for each augmented sample
-                
-                # Concatenate all augmented samples along the batch dimension
-                samples = torch.cat(augmented_samples, dim=0)
-                ra_decs = torch.cat(augmented_ra_decs, dim=0)  # Concatenate duplicated ra_decs
->>>>>>> 20d1bc37
             
             # Switch to GPU if available
             samples = samples.to(device, non_blocking=True)
             ra_decs = ra_decs.to(device, non_blocking=True)
             labels = labels.to(device, non_blocking=True)
 
-<<<<<<< HEAD
-            if hasattr(model, 'module'): # should just pass 1 at a time or so
-                latent, _, _ = model.module.forward_encoder(samples, ra_dec=ra_decs, 
-                                                            mask_ratio=mask_ratio, mask=None, 
-=======
             if hasattr(model, 'module'):
                 latent, _, _ = model.module.forward_features(samples, ra_dec=ra_decs, 
                                                             mask=None, 
->>>>>>> 20d1bc37
                                                             reshape_out=False)
                 num_extra_tokens = model.module.num_extra_tokens
                 if model.module.attn_pool:
